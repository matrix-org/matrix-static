--- conflicted
+++ resolved
@@ -34,11 +34,7 @@
                     {% elseif Room.CanonicalAlias != "" %}
                         <img class="avatar roomAvatar" src="./avatar/{%u Room.CanonicalAlias %}" />
                     {% else %}
-<<<<<<< HEAD
-                        <img class="avatar roomAvatar" src="./img/logo_missing.png" />
-=======
-                        <img src="./img/logo_missing_transparent.png" />
->>>>>>> 2c1672ae
+                        <img class="avatar roomAvatar" src="./img/logo_missing_transparent.png" />
                     {% endif %}
                 {% endif %}
             </a>
