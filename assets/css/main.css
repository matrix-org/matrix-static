<<<<<<< HEAD
/* Theming taken from https://github.com/vector-im/riot-web/blob/cf5cf02529f95a094d88051c12fdb87a03d87335/src/skins/vector/css/themes/_base.scss */
body {
    color: #454545;
    background-color: #ffffff;
}
#roomList {
    border-collapse: collapse;
}
#roomList > tbody > tr:nth-of-type(2n+1) {
    background-color: #eaf5f0;
}
#roomList td {
    padding: 0 3px;
    border: 1px solid transparent;
}
/* Theming end */
header + hr + div {
    text-align: center;
}
footer {
    margin-top: 1em;
}
footer a {
    padding: 1em;
    margin-left: 1em;
    margin-right: 1em;
}
=======
img {
    -webkit-border-radius: 50%;
    -moz-border-radius: 50%;
    border-radius: 50%;
}

>>>>>>> 416b8139
img.userAvatar {
    height: 20px;
}
img.memberListAvatar {
    height: 36px;
}
* {
    font-family: 'Open Sans',Arial,Helvetica,Sans-Serif;
}
td.roomLogo {
    width: 80px;
}
img.roomLogo {
    height: 64px;
}
table#roomHeader {
    width: 100%;
}
table#roomList img {
    height: 60px;
}
table#timeline tr {
    vertical-align: top;
}
td.rightAlign {
    text-align: right;
    min-width: 120px;
}
div.paginate {
    text-align: center;
}
h2 {
    margin: 0;
}
span.redacted {
    color: red;
}<|MERGE_RESOLUTION|>--- conflicted
+++ resolved
@@ -1,4 +1,3 @@
-<<<<<<< HEAD
 /* Theming taken from https://github.com/vector-im/riot-web/blob/cf5cf02529f95a094d88051c12fdb87a03d87335/src/skins/vector/css/themes/_base.scss */
 body {
     color: #454545;
@@ -26,14 +25,12 @@
     margin-left: 1em;
     margin-right: 1em;
 }
-=======
 img {
     -webkit-border-radius: 50%;
     -moz-border-radius: 50%;
     border-radius: 50%;
 }
 
->>>>>>> 416b8139
 img.userAvatar {
     height: 20px;
 }
